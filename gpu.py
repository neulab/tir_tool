#!/usr/bin/env python3

import sys
from typing import List, Dict, Tuple, Set, Iterable, Any
import argparse
import subprocess
from collections import defaultdict
import re


UNK_GPU = 'gres/gpu'
RUN_ST = 'R'
PEND_ST = 'PD'
FLAG = {'verbose': False}
# The reasons which we want to count as "pending".  E.g., don't count jobs
# pending because they exceed the partition time limit, are waiting on
# a dependency, or can't get a requested node because it is down.
PENDING_REASONS = (
  "(Resources)",
  "(Priority)",
)



def parse_nodes(nodes: str) -> List[str]:
  # Example: babel-1-[23,27,31],babel-2-12
  nodelist = []
  prefix = ''
  for s in nodes.split(','):
    if '[' in s:
      prefix, ns = s.split('[')
      nodelist.append(prefix + ns)
    elif ']' in s:
      nodelist.append(prefix + s[:-1])
      prefix = ''
    else:
      nodelist.append(prefix + s)
  return nodelist


def parse_gres(gres: str) -> List[Tuple[str, int]]:
  if not gres.startswith('gres/gpu'):
    return []
  gpus = []
  for atype in gres.split(','):
    atype = atype.split(':')
    if len(atype) == 3:
      gpus.append((atype[1], int(atype[2])))
    elif len(atype) == 2:
      try:
        gpus.append((atype[0], int(atype[1])))
      except:
        gpus.append((atype[1], 1))  # didn't specify num
    elif len(atype) == 1 and atype[0] == "gpu":
        gpus.append(("gpu", 1))  # didn't specify gpu or num
    else:
      raise NotImplementedError
  return gpus


def parse_table(command: str, columns: List[str]) -> Iterable[Dict]:
  p = subprocess.Popen(command, shell=True, stdout=subprocess.PIPE)
  out = p.stdout.read().decode('utf-8')
  if FLAG['verbose']:
    print(f'COMMAND: {command}')
    print(out)
    print()
  rows = out.rstrip('\n')
  rows = rows.split('\n')[1:]
  for row in rows:
    info: Dict[str, str] = dict(zip(columns, map(lambda x: x.strip(), row.split('\t'))))
    yield info


def pretty(gpu2status2user2count: Dict[str, Dict[str, Dict[str, int]]], gpu2count: Dict[str, int], max_display_user: int = 2, max_users_total: int = 20):
  user2count: Dict[str, int] = defaultdict(lambda: 0)
  show_user = lambda u2c, maxlen: ','.join(
    map(lambda x: f'{x[0]}:{x[1]}',
        sorted(u2c.items(), key=lambda x: (-x[1], x[0]))[:max_display_user]))[:maxlen]
  unknow_gpu = defaultdict(lambda: 0)
  unknow_gpu.update({s: sum(u2c.values()) for s, u2c in gpu2status2user2count[UNK_GPU].items()})
  del gpu2status2user2count[UNK_GPU]
  print('{:<10} | {:<40}{:>8} | {:<35}{:>8} | {:>6} | {:>6}'.format('GPU', f'top-{max_display_user}', 'Running', f'top-{max_display_user}', 'Pending', 'Free', 'Total'))
  print('-' * 126)
  allgpu: Set[str] = set(gpu2count.keys())
  inusegpu: Set[str] = set(gpu2status2user2count.keys())
  for gpu in sorted(list(inusegpu) + list(allgpu - inusegpu)):
    status2user2count = gpu2status2user2count[gpu]
    status2count = defaultdict(lambda: 0)
    status2count.update({s: sum(u2c.values()) for s, u2c in status2user2count.items()})
    status2count['F'] = gpu2count[gpu] - status2count['R']
    print('{:<10} | {:<40}{:>8} | {:<35}{:>8} | {:>6} | {:>6}'.format(
      gpu,
      show_user(status2user2count[RUN_ST], 40), status2count[RUN_ST],
      show_user(status2user2count[PEND_ST], 35), status2count[PEND_ST],
      status2count['F'], gpu2count[gpu]))
    for u, c in status2user2count[RUN_ST].items():
      user2count[u] += c
  print(f"(unknown type GPU: {unknow_gpu[RUN_ST]} running {unknow_gpu[PEND_ST]} pending)")
  print('--------- top users ---------')
  for u, c in sorted(user2count.items(), key=lambda x: (-x[1], x[0]))[:max_users_total]:
    print('{:<15}\t{:10}'.format(u, c))


<<<<<<< HEAD
def get_gpu_config(filename: str = '/etc/slurm/gres.conf') -> Tuple[Dict[str, Dict[int, str]], Dict[str, int]]:
  available_nodes_command = 'sinfo --responding -N -o "%N;%t" --noheader'
=======
def get_gpu_config(filename: str = '/run/slurm/conf/nodes.conf') -> Tuple[Dict[str, Dict[int, str]], Dict[str, int]]:
  available_nodes_command = 'sinfo --responding -N -o "%N" --noheader'
>>>>>>> 9290da43
  p = subprocess.Popen(available_nodes_command, shell=True, stdout=subprocess.PIPE)
  all_nodes_and_states = set(
    tuple(n.split(";"))
    for n in p.stdout.read().decode('utf-8').strip().splitlines()
  )
  available_nodes = {
    n[0]
    for n in all_nodes_and_states
    if n[1] in ("idle", "mix", "alloc")
  }
  gpu2count: Dict[str, int] = defaultdict(lambda: 0)
  node2id2gpu: Dict[str, Dict[int, str]] = defaultdict(lambda: {})
  with open(filename, 'r') as fin:
    for l in fin:
      l = l.strip()
      if len(l) <= 0 or l[0] == '#':
        continue
      # Example: NodeName=babel-a-20 CPUs=128 Boards=1 SocketsPerBoard=2 CoresPerSocket=32 ThreadsPerCore=2 RealMemory=483000 Gres=gpu:A100_40GB:8,gpu:K80:1
      m = re.match(r"^NodeName=([-a-z0-9]+).*Gres=([:a-zA-Z0-9_,]+).*$", l)
      node, gpu_sets = m.groups()
      gpu_idx = 0
      for gpu_set in gpu_sets.split(","):
        gres_type, gpu_type, _gpu_count = gpu_set.split(":")
        gpu_count = int(_gpu_count)
        if gres_type != "gpu":
          continue
        gpu2count[gpu_type] += gpu_count
        for i in range(gpu_idx, gpu_idx + gpu_count):
          node2id2gpu[node][i] = gpu_type
        gpu_idx += gpu_count
  return node2id2gpu, gpu2count


def get_job_info(jobid: str) -> Dict[str, Any]:
  # Note: this won't work with job arrays, but job arrays' base job IDs are not listed when using "squeue -o %i" so we should be fine
  job_command = f'scontrol show jobid -dd {jobid}'
  gpu_anchor = ' GRES=gpu'
  node_anchor = ' Nodes='
  result = {'nodes': [], 'gpu_ids': []}
  p = subprocess.Popen(job_command, shell=True, stdout=subprocess.PIPE)
  out = p.stdout.read().decode('utf-8')
  if FLAG['verbose']:
    print(f'COMMAND: {job_command}')
    print(out)
    print('')
  job_info = out.rstrip('\n')
  # Example line to parse: Nodes=babel-1-27 CPU_IDs=0-15,32-47 Mem=204800 GRES=gpu:A6000:4(IDX:0-3)
  # TODO: there are multiple such lines in multi-node job, currently we are only parsing the first one
  n = job_info.find(node_anchor)
  nodes = parse_nodes(job_info[n + len(node_anchor):].split(' ', 1)[0])
  g = job_info.find(gpu_anchor)
  if g == -1:
    return result
  ids: str = job_info[g + len(gpu_anchor):].split('(', 1)[1].split(')', 1)[0][len('IDX:'):]
  if ',' in ids:  # separate ids
    _ids: List[str] = ids.split(',')
  elif ids.strip() == '':  # skip this job
    return result
  else:
    _ids: List[str] = [ids]
  merge_ids: List[int] = []
  for __ids in _ids:
    if '-' in __ids:  # a range of ids
      s, e = __ids.split('-', 1)
      merge_ids.extend(range(int(s), int(e) + 1))
    else:
      merge_ids.append(int(__ids))
  # TODO: the output structure will need to be modified if we want to support multi-node jobs
  result['nodes'] = [nodes[0]]
  result['gpu_ids'] = merge_ids
  return result


def gpu_summary():
  info_cols = ['NODELIST', 'CPUS', 'MEMORY', 'AVAIL_FEATURES', 'GRES']
  info_command = 'sinfo -a -o "%50N\t%10c\t%10m\t%25f\t%50G"'
  job_cols = ['JOBID', 'PARTITION', 'USER', 'ST', 'TIME', 'NODES', 'NODELIST(REASON)', 'NAME', 'TRES_PER_NODE']
  job_command = 'squeue -a -o "%.18i\t%.9P\t%.20u\t%.2t\t%.12M\t%.6D\t%.25R\t%.20j\t%.20b"'

  # summarize gpu
  node2id2gpu, gpu2count = get_gpu_config()

  # summarize jobs
  gpu2status2user2count: Dict[str, Dict[str, Dict[str, int]]] = \
    defaultdict(lambda: defaultdict(lambda: defaultdict(lambda: 0)))
  for job in parse_table(job_command, job_cols):
    user = job['USER']
    jobid = job['JOBID']
    # TODO: fix this, TRES_PER_NODE is "N/A" for multi-node GPU jobs, so parse_gres() returns empty list
    gpus = parse_gres(job['TRES_PER_NODE'])
    reason = job["NODELIST(REASON)"]
    st = job['ST']
    if st == "PD" and reason not in PENDING_REASONS:
      st = "PD-other"
    if st == RUN_ST and parse_nodes(job['NODELIST(REASON)'])[0] not in node2id2gpu:
      continue
    for gpu in gpus:
      gputype, count = gpu
      if count <= 0:
        continue
      if gputype == UNK_GPU and st == RUN_ST:
        jobinfo = get_job_info(jobid)
        if len(jobinfo['nodes']) <= 0:
          continue
        ids = jobinfo['gpu_ids'][:count]
        node = jobinfo['nodes'][0]
        for i in ids:
          gpu2status2user2count[node2id2gpu[node][i]][st][user] += 1
        count -= len(ids)
      if count > 0:
        gpu2status2user2count[gputype][st][user] += count

  # display
  pretty(gpu2status2user2count, gpu2count, max_display_user=3)


parser = argparse.ArgumentParser(description='slurm gpu info')
parser.add_argument('--verbose', action='store_true', help='print results of all commands used')
args = parser.parse_args()
FLAG['verbose'] = args.verbose
gpu_summary()<|MERGE_RESOLUTION|>--- conflicted
+++ resolved
@@ -102,13 +102,8 @@
     print('{:<15}\t{:10}'.format(u, c))
 
 
-<<<<<<< HEAD
-def get_gpu_config(filename: str = '/etc/slurm/gres.conf') -> Tuple[Dict[str, Dict[int, str]], Dict[str, int]]:
+def get_gpu_config(filename: str = '/run/slurm/conf/nodes.conf') -> Tuple[Dict[str, Dict[int, str]], Dict[str, int]]:
   available_nodes_command = 'sinfo --responding -N -o "%N;%t" --noheader'
-=======
-def get_gpu_config(filename: str = '/run/slurm/conf/nodes.conf') -> Tuple[Dict[str, Dict[int, str]], Dict[str, int]]:
-  available_nodes_command = 'sinfo --responding -N -o "%N" --noheader'
->>>>>>> 9290da43
   p = subprocess.Popen(available_nodes_command, shell=True, stdout=subprocess.PIPE)
   all_nodes_and_states = set(
     tuple(n.split(";"))
